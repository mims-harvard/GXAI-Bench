import os, random
import torch
import numpy as np
import torch.nn.functional as F
from tqdm import trange
import matplotlib.pyplot as plt

from torch_geometric.utils import sort_edge_index, to_undirected
from graphxai.datasets import ShapeGraph
from graphxai.datasets.load_synthetic import load_ShapeGraph

def if_edge_exists(edge_index, node1, node2):
    
    p1 = torch.sum((edge_index[0,:] == node1) & (edge_index[1,:] == node2)).bool()
    p2 = torch.sum((edge_index[1,:] == node1) & (edge_index[0,:] == node2)).bool()

    return (p1 or p2).item()

def homophily_test(SG: ShapeGraph, k_sample: int = 1000, label = 0):
    
    data = SG.get_graph()
    k = min(data.edge_index.shape[1], k_sample)

    label_mask = (data.y == label)
    #x = data.x[label_mask]

    nonzero_nodes = label_mask.nonzero(as_tuple = True)[0]

    eidx_mask0 = torch.as_tensor([label_mask[n] for n in data.edge_index[0,:]]).bool()
    eidx_mask1 = torch.as_tensor([label_mask[n] for n in data.edge_index[1,:]]).bool()

    #eidx_mask1 = torch.as_tensor([torch.sum(data.edge_index[1,:] == n).bool() for n in nonzero_nodes])


    #eidx_mask = torch.as_tensor([(torch.sum(data.edge_index[0,:] == n).bool() and torch.sum(data.edge_index[1,:] == n)) for n in label_mask.nonzero(as_tuple = True)[0]])

    eidx_mask = eidx_mask0 & eidx_mask1

    edge_index = data.edge_index[:,eidx_mask]

    connected_cosine = []
    not_connected_cosine = []

    # Get nodes that are connected
    c_inds = torch.randperm(edge_index.shape[1])[:k]

    # Compute similarities for all edges in the c_inds:
    for n1, n2 in edge_index.t()[c_inds]:
        #print('Label 1 and 2: {}, {}'.format(data.y[n1], data.y[n2]))
        cos = F.cosine_similarity(data.x[n1,:], data.x[n2,:], dim = 0)
        connected_cosine.append(cos.item())

    # Get random set of combinations 
    #nc_inds = torch.randperm(data.x.shape[0])[:k]
    #combs = torch.combinations(torch.arange(data.x.shape[0]), r = 2, with_replacement = True)

    combs = torch.combinations(label_mask.nonzero(as_tuple=True)[0], r = 2, with_replacement=True)

    #possible_inds = set(range(combs.shape[0]))

    chosen_inds = []

<<<<<<< HEAD
if __name__ == '__main__':
    path = '/home/cha567/GraphXAI/data/'
    root_data = os.path.join(path, 'ShapeGraph')
=======
    for i in range(k):

        pi = random.choice(torch.arange(combs.shape[0]))

        random_pair = combs[pi]
        
        # Go until we get one:
        while if_edge_exists(data.edge_index, random_pair[0], random_pair[1]) and (pi in chosen_inds):
            pi = random.choice(torch.arange(combs.shape[0]))
            random_pair = combs[pi]

        chosen_inds.append(pi)
>>>>>>> 380a0146

    for pi in chosen_inds:

        random_pair = combs[pi]

        n1, n2 = random_pair[0], random_pair[1]
        #print('Label 1 and 2: {}, {}'.format(data.y[n1], data.y[n2]))
        cos = F.cosine_similarity(data.x[n1,:], data.x[n2,:], dim = 0)

        not_connected_cosine.append(cos.item())

    return connected_cosine, not_connected_cosine


if __name__ == '__main__':
    SG = ShapeGraph(
        model_layers = 3,
        num_subgraphs = 100,
        prob_connection = 0.08,
        subgraph_size = 10,
        class_sep = 5,
        n_informative = 6,
        n_clusters_per_class = 1,
        verify = False,
        make_explanations=False
    )

    con, ncon = homophily_test(SG, k_sample = 1000)

    print('Mean cosine similarity of connected nodes:', np.mean(con))
    print('Mean cosine similarity of disconnected nodes:', np.mean(ncon))

    plt.boxplot([con, ncon])
    plt.xticks(ticks = [1, 2], labels = ['Connected', 'Not Connected'])
    plt.ylabel('Cosine similarity')
    plt.title('Homophily test, separation = 5')
    plt.show()<|MERGE_RESOLUTION|>--- conflicted
+++ resolved
@@ -60,24 +60,19 @@
 
     chosen_inds = []
 
-<<<<<<< HEAD
 if __name__ == '__main__':
     path = '/home/cha567/GraphXAI/data/'
     root_data = os.path.join(path, 'ShapeGraph')
-=======
+
     for i in range(k):
-
         pi = random.choice(torch.arange(combs.shape[0]))
-
         random_pair = combs[pi]
         
         # Go until we get one:
         while if_edge_exists(data.edge_index, random_pair[0], random_pair[1]) and (pi in chosen_inds):
             pi = random.choice(torch.arange(combs.shape[0]))
             random_pair = combs[pi]
-
         chosen_inds.append(pi)
->>>>>>> 380a0146
 
     for pi in chosen_inds:
 
@@ -87,6 +82,8 @@
         #print('Label 1 and 2: {}, {}'.format(data.y[n1], data.y[n2]))
         cos = F.cosine_similarity(data.x[n1,:], data.x[n2,:], dim = 0)
 
+        print('Mean cosine similarity of Same Label:', np.mean(same))
+        print('Mean cosine similarity of Different Label:', np.mean(diff))
         not_connected_cosine.append(cos.item())
 
     return connected_cosine, not_connected_cosine
