import numpy as np
import torch
import torch.nn as nn
import tqdm
import time

from typing import Optional
from torch_geometric.utils import k_hop_subgraph
from torch_geometric.data import Data
from torch_geometric.nn import GCNConv, GINConv

from graphxai.explainers._base import _BaseExplainer
from graphxai.utils.constants import EXP_TYPES
from graphxai.utils import Explanation, node_mask_from_edge_mask

device = "cuda" if torch.cuda.is_available() else "cpu"

class PGExplainer(_BaseExplainer):
    """
    PGExplainer

    Code adapted from DIG
    """
    def __init__(self, model: nn.Module, emb_layer_name: str = None,
                 explain_graph: bool = False,
                 coeff_size: float = 0.01, coeff_ent: float = 5e-4,
                 t0: float = 5.0, t1: float = 2.0,
                 lr: float = 0.003, max_epochs: int = 20, eps: float = 1e-3,
                 num_hops: int = None):
        """
        Args:
            model (torch.nn.Module): model on which to make predictions
                The output of the model should be unnormalized class score.
                For example, last layer = CNConv or Linear.
            emb_layer_name (str, optional): name of the embedding layer
                If not specified, use the last but one layer by default.
            explain_graph (bool): whether the explanation is graph-level or node-level
            coeff_size (float): size regularization to constrain the explanation size
            coeff_ent (float): entropy regularization to constrain the connectivity of explanation
            t0 (float): the temperature at the first epoch
            t1 (float): the temperature at the final epoch
            lr (float): learning rate to train the explanation network
            max_epochs (int): number of epochs to train the explanation network
            num_hops (int): number of hops to consider for node-level explanation
        """
        super().__init__(model, emb_layer_name)

        # Parameters for PGExplainer
        self.explain_graph = explain_graph
        self.coeff_size = coeff_size
        self.coeff_ent = coeff_ent
        self.t0 = t0
        self.t1 = t1
        self.lr = lr
        self.eps = eps
        self.max_epochs = max_epochs
        self.num_hops = self.L if num_hops is None else num_hops

        # Explanation model in PGExplainer

        mult = 2 # if self.explain_graph else 3

        if isinstance(self.emb_layer, GCNConv):
            in_channels = mult * self.emb_layer.out_channels
        elif isinstance(self.emb_layer, GINConv):
            in_channels = mult * self.emb_layer.nn.out_features
        elif isinstance(self.emb_layer, torch.nn.Linear):
            in_channels = mult * self.emb_layer.out_features

        self.elayers = nn.ModuleList(
            [nn.Sequential(
                nn.Linear(in_channels, 64),
                nn.ReLU()),
             nn.Linear(64, 1)]).to(device)

    def __concrete_sample(self, log_alpha: torch.Tensor,
                          beta: float = 1.0, training: bool = True):
        """
        Sample from the instantiation of concrete distribution when training.

        Returns:
            training == True: sigmoid((log_alpha + noise) / beta)
            training == False: sigmoid(log_alpha)
        """
        if training:
            random_noise = torch.rand(log_alpha.shape).to(device)
            random_noise = torch.log(random_noise) - torch.log(1.0 - random_noise)
            gate_inputs = (random_noise + log_alpha) / beta
            gate_inputs = gate_inputs.sigmoid()
        else:
            gate_inputs = log_alpha.sigmoid()

        return gate_inputs

    def __emb_to_edge_mask(self, emb: torch.Tensor,
                           x: torch.Tensor, edge_index: torch.Tensor,
                           node_idx: int = None,
                           forward_kwargs: dict = {},
                           tmp: float = 1.0, training: bool = False):
        """
        Compute the edge mask based on embedding.

        Returns:
            prob_with_mask (torch.Tensor): the predicted probability with edge_mask
            edge_mask (torch.Tensor): the mask for graph edges with values in [0, 1]
        """
#        if not self.explain_graph and node_idx is None:
#            raise ValueError('node_idx should be provided.')

        with torch.set_grad_enabled(training):
            # Concat relevant node embeddings
            # import ipdb; ipdb.set_trace()
            U, V = edge_index  # edge (u, v), U = (u), V = (v)
            h1 = emb[U]
            h2 = emb[V]
            if self.explain_graph:
                h = torch.cat([h1, h2], dim=1)
            else:
                h3 = emb.repeat(h1.shape[0], 1)
                h = torch.cat([h1, h2], dim=1)

            # Calculate the edge weights and set the edge mask
            for elayer in self.elayers:
                h = elayer.to(device)(h)
            h = h.squeeze()
            edge_weights = self.__concrete_sample(h, tmp, training)
            n = emb.shape[0]  # number of nodes
            mask_sparse = torch.sparse_coo_tensor(
                edge_index, edge_weights, (n, n))
            # Not scalable
            self.mask_sigmoid = mask_sparse.to_dense()
            # Undirected graph
            sym_mask = (self.mask_sigmoid + self.mask_sigmoid.transpose(0, 1)) / 2
            edge_mask = sym_mask[edge_index[0], edge_index[1]]
            #print('edge_mask', edge_mask)
            self._set_masks(x, edge_index, edge_mask)

        # Compute the model prediction with edge mask
        # with torch.no_grad():
        #     tester = self.model(x, edge_index)
        #     print(tester)
        prob_with_mask = self._predict(x, edge_index,
                                       forward_kwargs=forward_kwargs,
                                       return_type='prob')
        self._clear_masks()

        return prob_with_mask, edge_mask


    def get_subgraph(self, node_idx, x, edge_index, y, **kwargs):
        num_nodes, num_edges = x.size(0), edge_index.size(1)
        graph = to_networkx(data=Data(x=x, edge_index=edge_index), to_undirected=True)

        subset, edge_index, _, edge_mask = k_hop_subgraph_with_default_whole_graph(
            node_idx, self.num_hops, edge_index, relabel_nodes=True,
            num_nodes=num_nodes, flow=self.__flow__())

        mapping = {int(v): k for k, v in enumerate(subset)}
        subgraph = graph.subgraph(subset.tolist())
        nx.relabel_nodes(subgraph, mapping)

        x = x[subset]
        for key, item in kwargs.items():
            if torch.is_tensor(item) and item.size(0) == num_nodes:
                item = item[subset]
            elif torch.is_tensor(item) and item.size(0) == num_edges:
                item = item[edge_mask]
            kwargs[key] = item
        y = y[subset]
        return x, edge_index, y, subset, kwargs


    def train_explanation_model(self, dataset: Data, forward_kwargs: dict = {}):
        """
        Train the explanation model.
        """
        optimizer = torch.optim.Adam(self.elayers.parameters(), lr=self.lr)

        def loss_fn(prob: torch.Tensor, ori_pred: int):
            # Maximize the probability of predicting the label (cross entropy)
            loss = -torch.log(prob[ori_pred] + 1e-6)
            # Size regularization
            edge_mask = self.mask_sigmoid
            loss += self.coeff_size * torch.sum(edge_mask)
            # Element-wise entropy regularization
            # Low entropy implies the mask is close to binary
            edge_mask = edge_mask * 0.99 + 0.005
            entropy = - edge_mask * torch.log(edge_mask) \
                - (1 - edge_mask) * torch.log(1 - edge_mask)
            loss += self.coeff_ent * torch.mean(entropy)

            return loss

        if self.explain_graph:  # Explain graph-level predictions of multiple graphs
            # Get the embeddings and predicted labels
            with torch.no_grad():
                dataset_indices = list(range(len(dataset)))
                self.model.eval()
                emb_dict = {}
                ori_pred_dict = {}
                for gid in tqdm.tqdm(dataset_indices):
                    data = dataset[gid].to(device)
                    pred_label = self._predict(data.x, data.edge_index,
                                               forward_kwargs=forward_kwargs)
                    emb = self._get_embedding(data.x, data.edge_index,
                                              forward_kwargs=forward_kwargs)
                    # OWEN inserting:
                    emb_dict[gid] = emb.to(device) # Add embedding to embedding dictionary
                    ori_pred_dict[gid] = pred_label

            # Train the mask generator
            duration = 0.0
            last_loss = 0.0
            for epoch in range(self.max_epochs):
                loss = 0.0
                pred_list = []
                tmp = float(self.t0 * np.power(self.t1/self.t0, epoch/self.max_epochs))
                self.elayers.train()
                optimizer.zero_grad()
                tic = time.perf_counter()
                for gid in tqdm.tqdm(dataset_indices):
                    data = dataset[gid].to(device)
                    prob_with_mask, _ = self.__emb_to_edge_mask(
                        emb_dict[gid], data.x, data.edge_index,
                        forward_kwargs=forward_kwargs,
                        tmp=tmp, training=True)
                    loss_tmp = loss_fn(prob_with_mask.squeeze(), ori_pred_dict[gid])
                    loss_tmp.backward()
                    loss += loss_tmp.item()
                    pred_label = prob_with_mask.argmax(-1).item()
                    pred_list.append(pred_label)
                optimizer.step()
                duration += time.perf_counter() - tic
                print(f'Epoch: {epoch} | Loss: {loss}')
                if abs(loss - last_loss) < self.eps:
                    break
                last_loss = loss

        else:  # Explain node-level predictions of a graph
            data = dataset.to(device)
            X = data.x
            EIDX = data.edge_index

            # Get the predicted labels for training nodes
            with torch.no_grad():
                self.model.eval()
                explain_node_index_list = torch.where(data.train_mask)[0].tolist()
                # pred_dict = {}
                label = self._predict(X, EIDX, forward_kwargs=forward_kwargs)
                pred_dict = dict(zip(explain_node_index_list, label[explain_node_index_list]))
                # for node_idx in tqdm.tqdm(explain_node_index_list):
                #     pred_dict[node_idx] = label[node_idx]

            # Train the mask generator
            duration = 0.0
            last_loss = 0.0
            x_dict = {}
            edge_index_dict = {}
            node_idx_dict = {}
            emb_dict = {}
            for iter_idx, node_idx in tqdm.tqdm(enumerate(explain_node_index_list)):
                subset, sub_edge_index, _, _ = k_hop_subgraph(node_idx, self.num_hops, EIDX, relabel_nodes=True, num_nodes=data.x.shape[0])
#                 new_node_index.append(int(torch.where(subset == node_idx)[0]))
                x_dict[node_idx] = X[subset].to(device)
                edge_index_dict[node_idx] = sub_edge_index.to(device)
                emb = self._get_embedding(X[subset], sub_edge_index,forward_kwargs=forward_kwargs)
                emb_dict[node_idx] = emb.to(device)
                node_idx_dict[node_idx] = int(torch.where(subset==node_idx)[0])

            for epoch in range(self.max_epochs):
                loss = 0.0
                optimizer.zero_grad()
                tmp = float(self.t0 * np.power(self.t1/self.t0, epoch/self.max_epochs))
                self.elayers.train()
                tic = time.perf_counter()

                for iter_idx, node_idx in tqdm.tqdm(enumerate(x_dict.keys())):
                    prob_with_mask, _ = self.__emb_to_edge_mask(
                        emb_dict[node_idx], 
                        x = x_dict[node_idx], 
                        edge_index = edge_index_dict[node_idx], 
                        node_idx = node_idx,
                        forward_kwargs=forward_kwargs,
                        tmp=tmp, 
                        training=True)
                    loss_tmp = loss_fn(prob_with_mask[node_idx_dict[node_idx]], pred_dict[node_idx])
                    loss_tmp.backward()
                    # loss += loss_tmp.item()

                optimizer.step()
                duration += time.perf_counter() - tic
#                print(f'Epoch: {epoch} | Loss: {loss/len(explain_node_index_list)}')
                # if abs(loss - last_loss) < self.eps:
                #     break
                # last_loss = loss

            print(f"training time is {duration:.5}s")

    def get_explanation_node(self, node_idx: int, x: torch.Tensor,
                             edge_index: torch.Tensor, label: torch.Tensor = None,
                             y = None,
                             forward_kwargs: dict = {}, **_):
        """
        Explain a node prediction.

        Args:
            node_idx (int): index of the node to be explained
            x (torch.Tensor, [n x d]): node features
            edge_index (torch.Tensor, [2 x m]): edge index of the graph
            label (torch.Tensor, optional, [n x ...]): labels to explain
                If not provided, we use the output of the model.
            forward_kwargs (dict, optional): additional arguments to model.forward
                beyond x and edge_index

        Returns:
            exp (dict):
                exp['feature_imp'] (torch.Tensor, [d]): feature mask explanation
                exp['edge_imp'] (torch.Tensor, [m]): k-hop edge importance
                exp['node_imp'] (torch.Tensor, [n]): k-hop node importance
            khop_info (4-tuple of torch.Tensor):
                0. the nodes involved in the subgraph
                1. the filtered `edge_index`
                2. the mapping from node indices in `node_idx` to their new location
                3. the `edge_index` mask indicating which edges were preserved
        """
        if self.explain_graph:
            raise Exception('For graph-level explanations use `get_explanation_graph`.')
        label = self._predict(x, edge_index) if label is None else label

        exp = {k: None for k in EXP_TYPES}
        khop_info = _, _, _, sub_edge_mask = \
            k_hop_subgraph(node_idx, self.num_hops, edge_index,
                           relabel_nodes=False, num_nodes=x.shape[0])
        emb = self._get_embedding(x, edge_index, forward_kwargs=forward_kwargs)
        _, edge_mask = self.__emb_to_edge_mask(
            emb, x, edge_index, node_idx, forward_kwargs=forward_kwargs,
            tmp=2, training=False)
        edge_imp = edge_mask[sub_edge_mask]

        exp = Explanation(
            node_imp = node_mask_from_edge_mask(khop_info[0], khop_info[1], edge_imp.bool()),
            edge_imp = edge_imp,
            node_idx = node_idx
        )

        exp.set_enclosing_subgraph(khop_info)

        return exp

    def get_explanation_graph(self, x: torch.Tensor, edge_index: torch.Tensor,
                              label: Optional[torch.Tensor] = None,
                              y = None,
                              forward_kwargs: dict = {},
                              top_k: int = 10):
        """
        Explain a whole-graph prediction.

        Args:
            x (torch.Tensor, [n x d]): node features
            edge_index (torch.Tensor, [2 x m]): edge index of the graph
            label (torch.Tensor, optional, [n x ...]): labels to explain
                If not provided, we use the output of the model.
            forward_kwargs (dict, optional): additional arguments to model.forward
                beyond x and edge_index
            top_k (int): number of edges to include in the edge-importance explanation

        Returns:
            exp (dict):
                exp['feature_imp'] (torch.Tensor, [d]): feature mask explanation
                exp['edge_imp'] (torch.Tensor, [m]): k-hop edge importance
                exp['node_imp'] (torch.Tensor, [m]): k-hop node importance

        """
        if not self.explain_graph:
            raise Exception('For node-level explanations use `get_explanation_node`.')

        label = self._predict(x, edge_index,
                              forward_kwargs=forward_kwargs) if label is None else label

        #exp = {k: None for k in EXP_TYPES}

        with torch.no_grad():
            emb = self._get_embedding(x, edge_index,
                                      forward_kwargs=forward_kwargs)
            _, edge_mask = self.__emb_to_edge_mask(
                emb, x, edge_index, forward_kwargs=forward_kwargs,
                tmp=1.0, training=False)

        #exp['edge_imp'] = edge_mask

        exp = Explanation(
<<<<<<< HEAD
            node_imp = node_mask_from_edge_mask(torch.arange(x.shape[0], device = x.device), edge_index),
=======
            node_imp = node_mask_from_edge_mask(torch.arange(x.shape[0], device=x.device), edge_index),
>>>>>>> 17e9c573
            edge_imp = edge_mask
        )

        exp.set_whole_graph(Data(x=x, edge_index=edge_index))

        return exp

    def get_explanation_link(self):
        """
        Explain a link prediction.
        """
        raise NotImplementedError()



#            # New implementation
#            data = dataset.to(device)
#            explain_node_index_list = torch.where(data.train_mask)[0].tolist()
#            # collect the embedding of nodes
#            x_dict = {}
#            edge_index_dict = {}
#            node_idx_dict = {}
#            emb_dict = {}
#            pred_dict = {}
#            with torch.no_grad():
#                self.model.eval()
#                for gid in explain_node_index_list:
#                    x, edge_index, y, subset, _ = self.get_subgraph(node_idx=gid, x=data.x, edge_index=data.edge_index, y=data.y)
#                    _, prob, emb = self.get_model_output(x, edge_index)
#
#                    x_dict[gid] = x
#                    edge_index_dict[gid] = edge_index
#                    node_idx_dict[gid] = int(torch.where(subset == gid)[0])
#                    pred_dict[gid] = prob[node_idx_dict[gid]].argmax(-1).cpu()
#                    emb_dict[gid] = emb.data.cpu()        
#
#            # train the explanation network
#            torch.autograd.set_detect_anomaly(True)
#
#            for epoch in range(self.epochs):
#                loss = 0.0
#                optimizer.zero_grad()
#                tmp = float(self.t0 * np.power(self.t1 / self.t0, epoch / self.epochs))
#                self.elayers.train()
#                for gid in tqdm(explain_node_index_list):
#                    pred, edge_mask = self.forward((x_dict[gid], emb_dict[gid], edge_index_dict[gid], tmp), training=True)
#                    loss_tmp = self.__loss__(pred[node_idx_dict[gid]], pred_dict[gid])
#                    loss_tmp.backward()
#                    loss += loss_tmp.item()
#
#                optimizer.step()
#                print(f'Epoch: {epoch} | Loss: {loss}')
#                torch.save(self.elayers.cpu().state_dict(), self.ckpt_path)
#                self.elayers.to(self.device)<|MERGE_RESOLUTION|>--- conflicted
+++ resolved
@@ -389,11 +389,7 @@
         #exp['edge_imp'] = edge_mask
 
         exp = Explanation(
-<<<<<<< HEAD
-            node_imp = node_mask_from_edge_mask(torch.arange(x.shape[0], device = x.device), edge_index),
-=======
             node_imp = node_mask_from_edge_mask(torch.arange(x.shape[0], device=x.device), edge_index),
->>>>>>> 17e9c573
             edge_imp = edge_mask
         )
 
